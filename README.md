[![e2e status](https://badge.buildkite.com/719d0b895285367c9c57a09e07f1e853148d2509f0667e0ae8.svg?branch=master)](https://buildkite.com/monebag/monorepo-diff-buildkite-plugin)
[![codecov](https://codecov.io/gh/monebag/monorepo-diff-buildkite-plugin/branch/master/graph/badge.svg?token=DQ3B4FIYD2)](https://codecov.io/gh/monebag/monorepo-diff-buildkite-plugin)
[![Publish](https://github.com/monebag/monorepo-diff-buildkite-plugin/actions/workflows/publish.yml/badge.svg)](https://github.com/monebag/monorepo-diff-buildkite-plugin/actions/workflows/publish.yml)

# Monorepo-diff-buildkite-plugin

This Monorepo plugin will assist you in triggering pipelines, as well as run commands in your CI by watching folders in your `monorepo`.

Check out this post to learn more about [**How to set up Continuous Integration for monorepo using Buildkite**](https://adikari.medium.com/set-up-continuous-integration-for-monorepo-using-buildkite-61539bb0ed76).

## Usefulness of the monorepo

A monorepo is a single, version-controlled code repository that houses multiple independent projects, offering benefits such as flexibility, streamlined management, and reduced tracking of changes and dependencies across multiple repositories.

This approach allows teams to:

- Reduce overhead associated with duplicating code for microservices.
- Easily maintain and monitor the entire codebase.

Check out the [example monorepo source code](https://github.com/buildkite/monorepo-example).

## Using the plugin

If the version number is not provided then the most recent version of the plugin will be used. Do not use version number as `master` or any branch names.

#### `watch`

It defines a list of paths or path to monitor for changes in the monorepo. It checks to see if there is a change to the subfolders specified in the path

#### `path`

A path or a list of paths to be watched, This part specifies which directory should be monitored. It can also be a glob pattern. For example specify `path: "**/*.md"` to match all markdown files. A list of paths can be provided to trigger the desired pipeline or run command or even do a pipeline upload.

#### `config`

This is a sub-section that provides configuration for running commands or triggering another pipeline when changes occur in the specified path
Configuration supports 2 different step types.

- [Trigger](https://buildkite.com/docs/pipelines/trigger-step)

<<<<<<< HEAD
  The configuration for the `trigger` step https://buildkite.com/docs/pipelines/trigger-step

  **Example**
  <br/>

```yaml
steps:
  - label: "Triggering pipelines"
    plugins:
      - monorepo-diff#v1.0.1:
          diff: "git diff --name-only HEAD~1"
          watch:
            - path: app/
              config:
                trigger: "app-deploy"
            - path: test/bin/
              config:
                command: "echo Make Changes to Bin"
```

- Changes to the path `app/` triggers the pipeline `app-deploy`
- Changes to the path `test/bin` will run the respective configuration command

 <br/>

⚠️ Warning : The user has to explictly state the paths they want to monitor. For instance if a user, is only watching path `app/` changes made to `app/bin` will not trigger the configuration. This is because the subfolder `/bin` was not specified.

 <br/>

**Example**
<br/>
=======
    The configuration for the `trigger` step https://buildkite.com/docs/pipelines/trigger-step
  
    
    
    **Example**
    <br/>
    When changes are detected in these paths of the monorepo, it triggers the other pipelines "cms-deploy" and "email-deploy"

    ```yaml
    steps:
      - label: "Triggering pipelines with plugin"
        plugins:
          - monebag/monorepo-diff#v2.5.8:
             watch:           
              - path: app/cms/
                config: # Required [trigger step configuration]
                  trigger: cms-deploy # Required [trigger pipeline slug]
              - path:
                  - services/email
                  - assets/images/email
                config:
                  trigger: email-deploy
    ```
      
- [Command](https://buildkite.com/docs/pipelines/command-step)
  
    A `command` step runs one or more shell commands on one or more agents.


    **Example**
     <br/>
     
     When changes are detected in these paths, it triggers other steps or pipelines with relevant commands, labels, and agent configurations 
      
  ```yaml
      steps:
        - label: "Triggering pipelines"
          plugins:
            - monebag/monorepo-diff#v2.5.8:
                diff: "git diff --name-only HEAD~1"
                watch:
                  - path: app/cms/
                    config:
                      group: ":rocket: deployment"
                      command: "netlify --production deploy"
                      label: ":netlify: Deploy to production"
                      agents:
                        queue: "deploy"
                      env:
                        - FOO=bar
                  - path: app/service/
                    config:
                      command: "buildkite-agent pipeline upload ./frontend/.buildkite/pipeline.yaml"
  
  ```
      
  :warning: Warning: There is currently limited support for command configuration. Only the `command` property can be provided at this point in time. 

>>>>>>> cd06b464

```yaml
steps:
  - label: "Triggering pipelines with plugin"
    plugins:
      - monorepo-diff#v1.0.1:
          watch:
            - path: test/.buildkite/
              config: # Required [trigger step configuration]
                trigger: test-pipeline # Required [trigger pipeline slug]
            - path:
                - app/
                - app/bin/service/
              config:
                trigger: "data-generator"
                label: ":package: Generate data"
                build:
                  meta_data:
                    release-version: "1.1"
```

- When changes are detected in the path `test/.buildkite/` it triggers the pipeline `test-pipeline`
- If the changes are made to either `app/` or `app/bin/service/` it triggers the pipeline `data-generator`

<br/>

#### `diff` (optional)

This will run the script provided to determine the folder changes.
Depending on your use case, you may want to determine the point where the branch occurs
https://stackoverflow.com/questions/1527234/finding-a-branch-point-with-git and perform a diff against the branch point.

##### Sample output:

```
README.md
lib/trigger.bash
tests/trigger.bats
```

Default: `git diff --name-only HEAD~1`

##### Examples:

`diff: ./diff-against-last-successful-build.sh`

```bash
#!/bin/bash

set -ueo pipefail

LAST_SUCCESSFUL_BUILD_COMMIT="$(aws s3 cp "${S3_LAST_SUCCESSFUL_BUILD_COMMIT_PATH}" - | head -n 1)"
git diff --name-only "$LAST_SUCCESSFUL_BUILD_COMMIT"
```

`diff: ./diff-against-last-built-tag.sh`

```bash
#!/bin/bash

set -ueo pipefail

LATEST_BUILT_TAG=$(git describe --tags --match foo-service-* --abbrev=0)
git diff --name-only "$LATEST_TAG"
```

**Example**

```yaml
steps:
  - label: "Triggering pipelines"
    plugins:
<<<<<<< HEAD
      - monorepo-diff#v1.0.1:
=======
      - monebag/monorepo-diff#v2.5.8:
>>>>>>> cd06b464
          diff: "git diff --name-only HEAD~1"
          watch:
            - path: "bar-service/"
              config:
                command: "echo deploy-bar"
            - path: "foo-service/"
              config:
                trigger: "deploy-foo-service"
```

#### `interpolation` (optional)

This controls the pipeline interpolation on upload, and defaults to `true`.
If set to `false` it adds `--no-interpolation` to the `buildkite pipeline upload`,
to avoid trying to interpolate the commit message, which can cause failures.

#### `env` (optional)

The object values provided in this configuration will be appended to `env` property of all steps or commands.

```yaml
steps:
  - label: "Triggering pipelines"
    plugins:
<<<<<<< HEAD
      - monorepo-diff#v1.0.1:
=======
      - monebag/monorepo-diff#v2.5.8:
>>>>>>> cd06b464
          diff: "git diff --name-only HEAD~1"
          watch:
            - path: "foo-service/"
              config:
                trigger: "deploy-foo-service"
                label: "Triggered deploy"
                build:
                  message: "Deploying foo service"
                  env:
                    - HELLO=123
                    - AWS_REGION
```

#### `log_level` (optional)

Add `log_level` property to set the log level. Supported log levels are `debug` and `info`. Defaults to `info`.

```yaml
steps:
  - label: "Triggering pipelines"
    plugins:
<<<<<<< HEAD
      - monorepo-diff#v1.0.1:
=======
      - monebag/monorepo-diff#v2.5.8:
>>>>>>> cd06b464
          diff: "git diff --name-only HEAD~1"
          log_level: "debug" # defaults to "info"
          watch:
            - path: "foo-service/"
              config:
                trigger: "deploy-foo-service"
```

#### `hooks` (optional)

Currently supports a list of `commands` you wish to execute after the `watched` pipelines have been triggered

```yaml
hooks:
  - command: upload unit tests reports
  - command: echo success
```

#### `wait` (optional)

Default: `true`

By setting `wait` to `true`, the build will wait until the triggered pipeline builds are successful before proceeding

**Example**

```yaml
steps:
  - label: "Triggering pipelines"
    plugins:
<<<<<<< HEAD
      - monorepo-diff#v1.0.1:
=======
      - monebag/monorepo-diff#v2.5.8:
>>>>>>> cd06b464
          diff: "git diff --name-only $(head -n 1 last_successful_build)"
          interpolation: false
          env:
            - env1=env-1 # this will be appended to all env configuration
          hooks:
            - command: "echo $(git rev-parse HEAD) > last_successful_build"
          watch:
            - path:
                - "ops/terraform/"
                - "ops/templates/terraform/"
              config:
                command: "buildkite-agent pipeline upload ops/.buildkite/pipeline.yml"
                label: "Upload pipeline"
                # following configs are available in command. notify is not available in trigger step
                notify:
                  - basecamp_campfire: https://basecamp-url
                  - github_commit_status:
                      context: my-custom-status
                  - slack: "@someuser"
                    if: build.state === "passed"
                # soft_fail: true
                soft_fail:
                  - exit_status: 1
                  - exit_status: "255"
                retry:
                  automatic:
                    - limit: 2
                      exit_status: -1
                agents:
                  queue: performance
                artifacts:
                  - "logs/*"
                env:
                  - FOO=bar

          wait: true
```

## License

MIT (see [LICENSE](LICENSE))<|MERGE_RESOLUTION|>--- conflicted
+++ resolved
@@ -38,7 +38,6 @@
 
 - [Trigger](https://buildkite.com/docs/pipelines/trigger-step)
 
-<<<<<<< HEAD
   The configuration for the `trigger` step https://buildkite.com/docs/pipelines/trigger-step
 
   **Example**
@@ -70,67 +69,6 @@
 
 **Example**
 <br/>
-=======
-    The configuration for the `trigger` step https://buildkite.com/docs/pipelines/trigger-step
-  
-    
-    
-    **Example**
-    <br/>
-    When changes are detected in these paths of the monorepo, it triggers the other pipelines "cms-deploy" and "email-deploy"
-
-    ```yaml
-    steps:
-      - label: "Triggering pipelines with plugin"
-        plugins:
-          - monebag/monorepo-diff#v2.5.8:
-             watch:           
-              - path: app/cms/
-                config: # Required [trigger step configuration]
-                  trigger: cms-deploy # Required [trigger pipeline slug]
-              - path:
-                  - services/email
-                  - assets/images/email
-                config:
-                  trigger: email-deploy
-    ```
-      
-- [Command](https://buildkite.com/docs/pipelines/command-step)
-  
-    A `command` step runs one or more shell commands on one or more agents.
-
-
-    **Example**
-     <br/>
-     
-     When changes are detected in these paths, it triggers other steps or pipelines with relevant commands, labels, and agent configurations 
-      
-  ```yaml
-      steps:
-        - label: "Triggering pipelines"
-          plugins:
-            - monebag/monorepo-diff#v2.5.8:
-                diff: "git diff --name-only HEAD~1"
-                watch:
-                  - path: app/cms/
-                    config:
-                      group: ":rocket: deployment"
-                      command: "netlify --production deploy"
-                      label: ":netlify: Deploy to production"
-                      agents:
-                        queue: "deploy"
-                      env:
-                        - FOO=bar
-                  - path: app/service/
-                    config:
-                      command: "buildkite-agent pipeline upload ./frontend/.buildkite/pipeline.yaml"
-  
-  ```
-      
-  :warning: Warning: There is currently limited support for command configuration. Only the `command` property can be provided at this point in time. 
-
->>>>>>> cd06b464
-
 ```yaml
 steps:
   - label: "Triggering pipelines with plugin"
@@ -202,11 +140,7 @@
 steps:
   - label: "Triggering pipelines"
     plugins:
-<<<<<<< HEAD
-      - monorepo-diff#v1.0.1:
-=======
-      - monebag/monorepo-diff#v2.5.8:
->>>>>>> cd06b464
+      - monorepo-diff#v1.0.1:
           diff: "git diff --name-only HEAD~1"
           watch:
             - path: "bar-service/"
@@ -231,11 +165,7 @@
 steps:
   - label: "Triggering pipelines"
     plugins:
-<<<<<<< HEAD
-      - monorepo-diff#v1.0.1:
-=======
-      - monebag/monorepo-diff#v2.5.8:
->>>>>>> cd06b464
+      - monorepo-diff#v1.0.1:
           diff: "git diff --name-only HEAD~1"
           watch:
             - path: "foo-service/"
@@ -257,11 +187,7 @@
 steps:
   - label: "Triggering pipelines"
     plugins:
-<<<<<<< HEAD
-      - monorepo-diff#v1.0.1:
-=======
-      - monebag/monorepo-diff#v2.5.8:
->>>>>>> cd06b464
+      - monorepo-diff#v1.0.1:
           diff: "git diff --name-only HEAD~1"
           log_level: "debug" # defaults to "info"
           watch:
@@ -292,11 +218,7 @@
 steps:
   - label: "Triggering pipelines"
     plugins:
-<<<<<<< HEAD
-      - monorepo-diff#v1.0.1:
-=======
-      - monebag/monorepo-diff#v2.5.8:
->>>>>>> cd06b464
+      - monorepo-diff#v1.0.1:
           diff: "git diff --name-only $(head -n 1 last_successful_build)"
           interpolation: false
           env:
